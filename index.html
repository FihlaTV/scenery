--- conflicted
+++ resolved
@@ -53,13 +53,8 @@
       </div>
 
       <p class="lead">
-<<<<<<< HEAD
-        A 2D scene graph for HTML5 that can be used to display interactive graphics using Canvas, SVG & DOM.
-        WebGL support for 2D is planned for a future release. 
-=======
         A 2D scene graph for HTML5 that can be used to display interactive graphics using Canvas, SVG &amp; DOM.
         WebGL support for 2D is planned for a future release.
->>>>>>> ca15ece5
       </p>
       <p>by <a href="http://phet.colorado.edu">PhET Interactive Simulations</a></p>
       <div style="text-align: center; padding-top: 10px;">
