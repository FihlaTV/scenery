// Copyright 2002-2012, University of Colorado

/**
 * Accessibility peer, which is added to the dom for focus and keyboard navigation.
 *
 * @author Sam Reid
 */

define( function( require ) {
<<<<<<< HEAD
  "use strict";
  
=======
  'use strict';

>>>>>>> 6a2e0694
  var inherit = require( 'PHET_CORE/inherit' );
  
  var scenery = require( 'SCENERY/scenery' );
  
  //I cannot figure out why this import is required, but without it the sim crashes on startup.
  var Renderer = require( 'SCENERY/layers/Renderer' );
  
  var AccessibilityPeer = scenery.AccessibilityPeer = function AccessibilityPeer( instance, element, options ) {
    var peer = this;
    
    options = options || {};

    //Defaulting to 0 would mean using the document order, which can easily be incorrect for a PhET simulation.
    //For any of the nodes to use a nonzero tabindex, they must all use a nonzero tabindex, see #40
    options.tabIndex = options.tabIndex || 1;
    
    // TODO: if element is a DOM element, verify that no other accessibility peer is using it! (add a flag, and remove on disposal)
    this.element = ( typeof element === 'string' ) ? $( element )[0] : element;
    this.instance = instance;
    this.trail = instance.trail;
    
    this.element.setAttribute( 'tabindex', options.tabIndex );
    this.element.style.position = 'absolute';
    
    // TODO: batch these also if the Scene is batching events
    var scene = instance.getScene();
    this.clickListener = function PeerClickListener( event ) {
      sceneryAccessibilityLog && sceneryAccessibilityLog( 'peer click on ' + instance.toString() + ': ' + instance.getNode().constructor.name );
      if ( options.click ) { options.click( event ); }
    };
    this.focusListener = function PeerFocusListener( event ) {
      sceneryAccessibilityLog && sceneryAccessibilityLog( 'peer focused: ' + instance.toString() + ': ' + instance.getNode().constructor.name );
      scene.focusPeer( peer );
    };
    this.blurListener = function PeerBlurListener( event ) {
      sceneryAccessibilityLog && sceneryAccessibilityLog( 'peer blurred: ' + instance.toString() + ': ' + instance.getNode().constructor.name );
      scene.blurPeer( peer );
    };
    this.element.addEventListener( 'click', this.clickListener );
    this.element.addEventListener( 'focus', this.focusListener );
    this.element.addEventListener( 'blur', this.blurListener );
  };
  
  AccessibilityPeer.prototype = {
    constructor: AccessibilityPeer,
    
    dispose: function() {
      this.element.removeEventListener( 'click', this.clickListener );
      this.element.removeEventListener( 'focus', this.focusListener );
      this.element.removeEventListener( 'blur', this.blurListener );
    },
    
    getGlobalBounds: function() {
      return this.trail.parentToGlobalBounds( this.trail.lastNode().getBounds() ).roundedOut();
    },
    
    syncBounds: function() {
      var globalBounds = this.getGlobalBounds();
      //TODO: add checks in here that will only set the values if changed
      this.element.style.left = globalBounds.x + 'px';
      this.element.style.top = globalBounds.y + 'px';
      this.element.style.width = globalBounds.width + 'px';
      this.element.style.height = globalBounds.height + 'px';
      // this.$element.css( 'left', globalBounds.x );
      // this.$element.css( 'top', globalBounds.y );
      // this.$element.width( globalBounds.width );
      // this.$element.height( globalBounds.height );
    }
  };
  
  return AccessibilityPeer;
} );<|MERGE_RESOLUTION|>--- conflicted
+++ resolved
@@ -7,13 +7,8 @@
  */
 
 define( function( require ) {
-<<<<<<< HEAD
-  "use strict";
-  
-=======
   'use strict';
 
->>>>>>> 6a2e0694
   var inherit = require( 'PHET_CORE/inherit' );
   
   var scenery = require( 'SCENERY/scenery' );
