// Copyright 2015-2016, University of Colorado Boulder

/**
 * An accessible peer controls the appearance of an accessible Node's instance in the parallel DOM. An AccessiblePeer can
 * have up to four HTMLElements displayed in the PDOM, see constructor for details.
 *
 * @author Jonathan Olson <jonathan.olson@colorado.edu>
 * @author Jesse Greenberg
 */

define( function( require ) {
  'use strict';

  var AccessibilityUtil = require( 'SCENERY/accessibility/AccessibilityUtil' );
<<<<<<< HEAD
  var Bounds2 = require( 'DOT/Bounds2' );
=======
  var arrayRemove = require( 'PHET_CORE/arrayRemove' );
>>>>>>> 52372cf5
  var Focus = require( 'SCENERY/accessibility/Focus' );
  var inherit = require( 'PHET_CORE/inherit' );
  var Matrix3 = require( 'DOT/Matrix3' );
  var Poolable = require( 'PHET_CORE/Poolable' );
  var scenery = require( 'SCENERY/scenery' );
  var TransformTracker = require( 'SCENERY/util/TransformTracker' );
  // so RequireJS doesn't complain about circular dependency
  // var Display = require( 'SCENERY/display/Display' );

  var globalId = 1;

  // constants
  var PRIMARY_SIBLING = 'PRIMARY_SIBLING';
  var LABEL_SIBLING = 'LABEL_SIBLING';
  var DESCRIPTION_SIBLING = 'DESCRIPTION_SIBLING';
  var CONTAINER_PARENT = 'CONTAINER_PARENT';
  var LABEL_TAG = AccessibilityUtil.TAGS.LABEL;
  var INPUT_TAG = AccessibilityUtil.TAGS.INPUT;

  // constants
  // DOM observers that apply new css transformations are triggered when children, or inner content change, updating
  // positioning the element will change attributes so we don't want to observe those changes
  var OBSERVER_CONFIG = { attributes: false, childList: true, characterData: true };

  // matrices reused in calculations
  var LABEL_SCALING_MATRIX = Matrix3.scaling( 0.05, 0.05 );

  // mutable matrices, to avoid creating lots of them unnecessarily
  var labelTranslationMatrix = new Matrix3();
  var globalNodeTranslationMatrix = new Matrix3();
  var globalToClientScaleMatrix = new Matrix3();
  var nodeScaleMagnitudeMatrix = new Matrix3();

  // will become
  var siblingScratchBounds = new Bounds2( 0, 0, 0, 0 );

  /**
   * @param {AccessibleInstance} accessibleInstance
   * @param {Object} [options]
   * @constructor
   */
  function AccessiblePeer( accessibleInstance, options ) {
    this.initializeAccessiblePeer( accessibleInstance, options );
  }

  scenery.register( 'AccessiblePeer', AccessiblePeer );

  inherit( Object, AccessiblePeer, {

    /**
     * Initializes the object (either from a freshly-created state, or from a "disposed" state brought back from a
     * pool).
     *
     * NOTE: the AccessiblePeer is not fully constructed until calling AccessiblePeer.update() after creating from pool.
     * @private
     *
     * @param {AccessibleInstance} accessibleInstance
     * @param {Object} [options]
     * @returns {AccessiblePeer} - Returns 'this' reference, for chaining
     */
    initializeAccessiblePeer: function( accessibleInstance, options ) {
      options = _.extend( {
        primarySibling: null // {HTMLElement|null} primarySibling - The main DOM element used for this peer
      }, options );

      assert && assert( !this.id || this.disposed, 'If we previously existed, we need to have been disposed' );

      // @public {number} - unique ID
      this.id = this.id || globalId++;

      // @public {AccessibleInstance}
      this.accessibleInstance = accessibleInstance;

      // @public {Node|null} only null for the root accessibleInstance
      this.node = this.accessibleInstance.node;

      // @public {Display} - Each peer is associated with a specific Display.
      this.display = accessibleInstance.display;

      // @public {Trail} - NOTE: May have "gaps" due to accessibleOrder usage.
      this.trail = accessibleInstance.trail;

      // @private {boolean|null} - whether or not this AccessiblePeer is visible in the PDOM
      // Only initialized to null, should not be set to it. isVisible() will return true if this.visible is null
      // (because it hasn't been set yet).
      this.visible = null;

      // @private {HTMLElement|null} - Optional label/description elements
      this._labelSibling = null;
      this._descriptionSibling = null;

      // @private {HTMLElement|null} - A parent element that can contain this primarySibling and other siblings, usually
      // the label and description content.
      this._containerParent = null;

      // @public {Array.<HTMLElement>} Rather than guarantee that a peer is a tree with a root DOMElement,
      // allow multiple HTMLElements at the top level of the peer. This is used for sorting the instance.
      // See this.orderElements for more info.
      this.topLevelElements = [];

      // @private {MutationObserver|null} - an observer that will change the transformation for the primary
      // sibling if its inner content or child list changes
      this._primaryObserver = null;

      // @private - flag that indicates that this peer has accessible content that changed and so the element
      // needs to be repositioned in the next animation frame
      this.positionDirty = false;

      // @private - flag that this peer has an AccessibleInstance with some descendant with out of date positioning that
      // needs to be updated in the next animation frame
      this.descendantPositionDirty = false;

      // @private {boolean} - Whether we are currently in a "disposed" (in the pool) state, or are available to be
      // interacted with.
      this.disposed = false;

      // edge case for root accessibility, which is passed in through options for some reason
      if ( options.primarySibling ) {

        // @private {HTMLElement} - The main element associated with this peer. If focusable, this is the element that gets
        // the focus. It also will contain any children.
        this._primarySibling = options.primarySibling;
<<<<<<< HEAD

        // if testing mobile a11y, give the root primary sibling style attributes to support transforming the HTML'
        if ( window.phet && phet.chipper.queryParameters.mobileA11yTest ) {

          // root is relatively styled so that descendants can be positioned absolutely
          this._primarySibling.style.position = 'relative';
        }

        return this;
      }

      //REVIEW: Why doesn't this need to be done for "root" peers where the primarySibling is passed in? Seems like
      //REVIEW: it would still be needed.
      //ZEPUMPH: Since the root doesn't have a node, it couldn't have a container or sibling elements, so this all isn't
      //ZEPUMPH: needed I think.
      // for each accessible peer, clear the container parent if it exists since we will be reinserting labels and
      // the dom element in createPeer
      while ( this._containerParent && this._containerParent.hasChildNodes() ) {
        this._containerParent.removeChild( this._containerParent.lastChild );
=======
>>>>>>> 52372cf5
      }

      // @private {TransformTracker} - update CSS bounds when transform of this node changes
      this.transformTracker = new TransformTracker( this.trail );

      // attach a MutationObserver that will update the transformation of the element when content or children change
      // only create new one if not from pool
      var self = this;
      this._primaryObserver = this._primaryObserver || new MutationObserver( function( mutations ) {

        // there is no need to iterate over the entire list of mutations because a single mutation is all that is
        // required to mark dirty for the next Display.updateDisplay
        self.invalidateCSSPositioning();
      } );

      // @private - must be removed on disposal
      this.transformListener = this.transformListener || function() {
        self.invalidateCSSPositioning();
      };
      this.transformTracker.addListener( this.transformListener );

      //REVIEW: Most of these are cleared on disposal and declared above. What is the purpose of clearing them here?
      // clear out elements to be recreated below
      this._primarySibling = null;
      this._labelSibling = null;
      this._descriptionSibling = null;
      this._containerParent = null;

      return this;
    },

    /**
     * Update the content of the peer. This must be called after the AccessibePeer is constructed from pool.
     * @private
     *
     */
    update: function() {
      var i;
      var uniqueId = this.accessibleInstance.trail.getUniqueId();

      var options = this.node.getBaseOptions();

      // REVIEW: Since this includes rewriting of options, does the long-term order matter? I could imagine writing code.
      // REVIEW:
      // REVIEW: Ahh yup, found one where it creates buggy behavior with defaults. heading/accessibleName both mess with
      // REVIEW: labelTagName/labelContent.
      // REVIEW: In the scenery playground:
      // REVIEW:   var n = new scenery.Node();
      // REVIEW:   n.accessibleName = 'aname';
      // REVIEW:   n.tagName = 'input';
      // REVIEW:   scene.addChild( n );
      // REVIEW:   n.accessibleHeading = 'header';
      // REVIEW: The accessible name (executed here first) then gets overwritten with the header. I'm also not quite sure
      // REVIEW: why, but the tag is 'hnull', e.g.:
      // REVIEW:   <div class="accessibility">
      // REVIEW:     <hnull tabindex="-1" id="label-2-11">header</hnull>
      // REVIEW:     <input tabindex="0" id="2-11" style="width: 1px; height: 1px;">
      // REVIEW:   </div>
      // REVIEW: Ideally the order is "what is best", and hopefully the defaults (with normal usage) would not run into
      // REVIEW: this. But think about what may happen in the future (all settings), and about all the potential ways
      // REVIEW: we would want to overwrite behaviors.
      //ZEPUMPH: These were developed as two fully separate apis, not ever to be used together in their default form.
      //ZEPUMPH: I'm not sure how best to document that though. From a use case perspective, you either have a heading,
      //ZEPUMPH: Or an accessibleName.

      //ZEPUMPH: This is something JG and I have discussed quite a bit. On one hand these options are all so complicated
      //ZEPUMPH: and hard to fully understand everything (lower level api), on the other, when we try to create higher level
      //ZEPUMPH: abstractions, there will be conflicts with each other.
      // REVIEW:
      // REVIEW: As a generalization, how would we handle "arbitrary" behaviors that don't depend on one parameter?
      // REVIEW: What if there was a "pipeline" of behaviors that the client could insert general things into?
      // REVIEW: It's probably overkill and just brainstorming but if you have this._behaviors = [ b1, b2, b3 ],
      // REVIEW: then options = b3( node, b2( node, b1( node, options ) ) )?
      //ZEPUMPH: Intereseting! Let's talk about this on Friday
      if ( this.node.accessibleName !== null ) {
        options = this.node.accessibleNameBehavior( this.node, options, this.node.accessibleName );
      }

      if ( this.node.accessibleHeading !== null ) {
        options = this.node.accessibleHeadingBehavior( this.node, options, this.node.accessibleHeading );
      }

      if ( this.node.helpText !== null ) {
        options = this.node.helpTextBehavior( this.node, options, this.node.helpText );
      }


      // create the base DOM element representing this accessible instance
      //REVIEW: Do we want to check options.focusable instead? Should no accessibleNameBehavior/helpTextBehavior be
      //REVIEW: able to modify whether something is focusable?
      //ZEPUMPH: I think we need to have a larger discussion about what behavior functions' role should be, I totally
      //ZEPUMPH: understand your thought here.
      // TODO: why not just options.focusable?
      this._primarySibling = AccessibilityUtil.createElement( options.tagName, this.node.focusable, {
        namespace: options.accessibleNamespace
      } );
      this._primarySibling.id = uniqueId;

      // create the container parent for the dom siblings
      if ( options.containerTagName ) {
        this._containerParent = AccessibilityUtil.createElement( options.containerTagName, false );
        this._containerParent.id = 'container-' + uniqueId;
      }

      // create the label DOM element representing this instance
      if ( options.labelTagName ) {
        this._labelSibling = AccessibilityUtil.createElement( options.labelTagName, false );
        this._labelSibling.id = 'label-' + uniqueId;
      }

      // create the description DOM element representing this instance
      if ( options.descriptionTagName ) {
        this._descriptionSibling = AccessibilityUtil.createElement( options.descriptionTagName, false );
        this._descriptionSibling.id = 'description-' + uniqueId;

        // descriptions are just pushed off screen, only inputs are required to be transformed
        // TODO: factor this out
        AccessibilityUtil.hideElement( this._descriptionSibling );
      }

      this.orderElements( options );

      // assign listeners (to be removed or detached during disposal)

      // @private {function} - Referenced for disposal
      this.focusEventListener = this.focusEventListener || this.onFocus.bind( this );
      this.blurEventListener = this.blurEventListener || this.onBlur.bind( this );

      // Hook up listeners for when our primary element is focused or blurred.
      this._primarySibling.addEventListener( 'blur', this.blurEventListener );
      this._primarySibling.addEventListener( 'focus', this.focusEventListener );

      this._primaryObserver.observe( this._primarySibling, OBSERVER_CONFIG );

      // set the accessible label now that the element has been recreated again, but not if the tagName
      // has been cleared out
      if ( options.labelContent && options.labelTagName !== null ) {
        this.setLabelSiblingContent( options.labelContent );
      }

      // restore the innerContent
      if ( options.innerContent && options.tagName !== null ) {
        this.setPrimarySiblingContent( options.innerContent );
      }

      // set the accessible description, but not if the tagName has been cleared out.
      if ( options.descriptionContent && options.descriptionTagName !== null ) {
        this.setDescriptionSiblingContent( options.descriptionContent );
      }

      // if element is an input element, set input type
      if ( options.tagName.toUpperCase() === INPUT_TAG && options.inputType ) {
        // REVIEW: This looks like something that should be a behavior?
        //ZEPUMPH: TODO: Let's talk about this more as part of https://github.com/phetsims/scenery/issues/867
        this.setAttributeToElement( 'type', options.inputType );
      }

      // recompute and assign the association attributes that link two elements (like aria-labelledby)
      this.onAriaLabelledbyAssociationChange();
      this.onAriaDescribedbyAssociationChange();

      // add all listeners to the dom element
      for ( i = 0; i < this.node.accessibleInputListeners.length; i++ ) {
        this.addDOMEventListeners( this.node.accessibleInputListeners[ i ] );
      }

      // update all attributes for the peer, should cover aria-label, role, and others
      // REVIEW: Maybe it's unlikely, but I can TOTALLY see our behaviors above wanting to adjust arbitrary attributes.
      // REVIEW: Since this ONLY inspects things directly on the node (not the overridden a11y options above), this is
      // REVIEW: not possible. Is that something to consider?
      // REVIEW: Upon further review, this totally seems like the case (since it's already being kinda done for aria-label).
      // REVIEW: Can the accessible attributes be included with the "options" object, and can behaviors adjust them as
      // REVIEW: they see fit?
      //ZEPUMPH: TODO: Let's talk about this more as part of https://github.com/phetsims/scenery/issues/867

      this.onAttributeChange( options );

      // update input value attribute for the peer
      this.onInputValueChange();

      this.node.updateOtherNodesAriaLabelledby();
      this.node.updateOtherNodesAriaDescribedby();
    },

    /**
     * Handle the internal ordering of the elements in the peer, this involves setting the proper value of
     * this.topLevelElements
     * REVIEW: Maybe change the parameter name a bit? I can see someone saying "but options should be optional" and
     * REVIEW: the object isn't optional here. Or actually make it optional.
     * @param {Object} options - the computed mixin options to be applied to the peer.
     * @private
     */
    orderElements: function( options ) {
      if ( this._containerParent ) {
        // The first child of the container parent element should be the peer dom element
        // if undefined, the insertBefore method will insert the this._primarySibling as the first child
        this._containerParent.insertBefore( this._primarySibling, this._containerParent.children[ 0 ] || null );
        this.topLevelElements = [ this._containerParent ];
      }
      else {

        // Wean out any null siblings
        this.topLevelElements = [ this._labelSibling, this._descriptionSibling, this._primarySibling ].filter( _.identity );
      }

      // insert the label and description elements in the correct location if they exist
      this._labelSibling && this.arrangeContentElement( this._labelSibling, options.appendLabel );
      this._descriptionSibling && this.arrangeContentElement( this._descriptionSibling, options.appendDescription );

    },

    /**
     * Get the primary sibling element for the peer
     * @public
     * @returns {HTMLElement|null}
     */
    getPrimarySibling: function() {
      return this._primarySibling;
    },
    get primarySibling() { return this.getPrimarySibling(); },

    /**
     * Get the primary sibling element for the peer
     * @public
     * @returns {HTMLElement|null}
     */
    getLabelSibling: function() {
      return this._labelSibling;
    },
    get labelSibling() { return this.getLabelSibling(); },

    /**
     * Get the primary sibling element for the peer
     * @public
     * @returns {HTMLElement|null}
     */
    getDescriptionSibling: function() {
      return this._descriptionSibling;
    },
    get descriptionSibling() { return this.getDescriptionSibling(); },

    /**
     * Get the primary sibling element for the peer
     * @public
     * @returns {HTMLElement|null}
     */
    getContainerParent: function() {
      return this._containerParent;
    },
    get containerParent() { return this.getContainerParent(); },

    /**
     * Recompute the aria-labelledby attributes for all of the peer's elements
     * @public
     */
    onAriaLabelledbyAssociationChange: function() {
      this.removeAttributeFromAllElements( 'aria-labelledby' );

      for ( var i = 0; i < this.node.ariaLabelledbyAssociations.length; i++ ) {
        var associationObject = this.node.ariaLabelledbyAssociations[ i ];

        // Assert out if the model list is different than the data held in the associationObject
        assert && assert( associationObject.otherNode.nodesThatAreAriaLabelledbyThisNode.indexOf( this.node ) >= 0,
          'unexpected otherNode' );


        this.setAssociationAttribute( 'aria-labelledby', associationObject );
      }
    },

    /**
     * Recompute the aria-describedby attributes for all of the peer's elements
     * @public
     */
    onAriaDescribedbyAssociationChange: function() {
      this.removeAttributeFromAllElements( 'aria-describedby' );

      for ( var i = 0; i < this.node.ariaDescribedbyAssociations.length; i++ ) {
        var associationObject = this.node.ariaDescribedbyAssociations[ i ];

        // Assert out if the model list is different than the data held in the associationObject
        assert && assert( associationObject.otherNode.nodesThatAreAriaDescribedbyThisNode.indexOf( this.node ) >= 0,
          'unexpected otherNode' );


        this.setAssociationAttribute( 'aria-describedby', associationObject );
      }
    },

    /**
     * Set all accessible attributes onto the peer elements from the model's stored data objects
     * @private
     *
     * @param {Object} [a11yOptions] - these can override the values of the node, see this.update()
     */
    onAttributeChange: function( a11yOptions ) {

      for ( var i = 0; i < this.node.accessibleAttributes.length; i++ ) {
        var dataObject = this.node.accessibleAttributes[ i ];
        var attribute = dataObject.attribute;
        var value = dataObject.value;

        // allow overriding of aria-label for accessibleName setter
        // TODO: this is a specific workaround, it would be nice to sort out a general case for this, https://github.com/phetsims/scenery/issues/832#issuecomment-423770701
        // REVIEW: See note in update() above, handling the general case of this seems nice. We're likely to run into
        // REVIEW: other cases in the future.
        // REVIEW: ALSO we run into weird cases right now of "did you update the aria-label attribute or something that
        // REVIEW: ran update() last?" -- the attribute could potentially change unpredictably.

        if ( attribute === 'aria-label' && a11yOptions && typeof a11yOptions.ariaLabel === 'string' && dataObject.options.elementName === PRIMARY_SIBLING ) {
          value = a11yOptions.ariaLabel;
        }
        this.setAttributeToElement( attribute, value, dataObject.options );
      }
    },

    /**
     * Set the input value on the peer's primary sibling element. Using the value setter seems to be the only way
     * to have the value be set correctly so we cannot use onAttributeChange for this.
     * @public (scenery-internal)
     */
    onInputValueChange: function() {
      if ( this.node.inputValue === null ) {
        this.primarySibling.removeAttribute( 'value' );
      }
      else {
        this.primarySibling.value = this.node.inputValue;

      }
    },

    /**
     * Called when our parallel DOM element gets focused.
     * @private
     *
     * @param {DOMEvent} event
     */
    onFocus: function( event ) {
      if ( event.target === this._primarySibling ) {
        // NOTE: The "root" peer can't be focused (so it doesn't matter if it doesn't have a node).
        if ( this.accessibleInstance.node.focusable ) {
          scenery.Display.focus = new Focus( this.accessibleInstance.display, this.accessibleInstance.guessVisualTrail() );
          this.display.pointerFocus = null;
        }
      }
    },

    /**
     * Called when our parallel DOM element gets blurred (loses focus).
     * @private
     *
     * @param {DOMEvent} event
     */
    onBlur: function( event ) {
      if ( event.target === this._primarySibling ) {
        scenery.Display.focus = null;
      }
    },

    /**
     * Get an element on this node, looked up by the elementName flag passed in.
     * @public (scenery-internal)
     *
     * @param {string} elementName - see AccessibilityUtil for valid associations
     * @return {HTMLElement}
     */
    getElementByName: function( elementName ) {
      if ( elementName === AccessiblePeer.PRIMARY_SIBLING ) {
        return this._primarySibling;
      }
      else if ( elementName === AccessiblePeer.LABEL_SIBLING ) {
        return this._labelSibling;
      }
      else if ( elementName === AccessiblePeer.DESCRIPTION_SIBLING ) {
        return this._descriptionSibling;
      }
      else if ( elementName === AccessiblePeer.CONTAINER_PARENT ) {
        return this._containerParent;
      }

      assert && assert( false, 'invalid elementName name: ' + elementName );
    },

    /**
     * Add DOM Event listeners to the peer's primary sibling.
     * @public (scenery-internal)
     *
     * @param {Object} accessibleInput - see Accessibility.addAccessibleInputListener
     */
    addDOMEventListeners: function( accessibleInput ) {
      AccessibilityUtil.addDOMEventListeners( accessibleInput, this._primarySibling );
    },

    /**
     * Remove DOM Event listeners from the peer's primary sibling.
     * @public (scenery-internal)
     * @param {Object} accessibleInput - see Accessibility.addAccessibleInputListener
     */
    removeDOMEventListeners: function( accessibleInput ) {
      AccessibilityUtil.removeDOMEventListeners( accessibleInput, this._primarySibling );
    },

    /**
     * Sets a attribute on one of the peer's HTMLElements.
     * NOTE: If the attributeValue is a boolean, then it will be set as a javascript property on the HTMLElement rather than an attribute
     * @public (scenery-internal)
     * @param {string} attribute
     * @param {*} attributeValue
     * @param {Object} [options]
     */
    setAttributeToElement: function( attribute, attributeValue, options ) {

      options = _.extend( {
        // {string|null} - If non-null, will set the attribute with the specified namespace. This can be required
        // for setting certain attributes (e.g. MathML).
        namespace: null,

        elementName: PRIMARY_SIBLING // see this.getElementName() for valid values, default to the primary sibling
      }, options );

      var element = this.getElementByName( options.elementName );

      if ( options.namespace ) {
        element.setAttributeNS( options.namespace, attribute, attributeValue );
      }
      // treat it like a property
      else if ( typeof attributeValue === 'boolean' ) {
        element[ attribute ] = attributeValue;
      }
      else {
        element.setAttribute( attribute, attributeValue );
      }
    },

    /**
     * Remove attribute from one of the peer's HTMLElements.
     * @public (scenery-internal)
     * @param {string} attribute
     * @param {Object} [options]
     */
    removeAttributeFromElement: function( attribute, options ) {

      options = _.extend( {
        // {string|null} - If non-null, will set the attribute with the specified namespace. This can be required
        // for setting certain attributes (e.g. MathML).
        namespace: null,

        elementName: PRIMARY_SIBLING // see this.getElementName() for valid values, default to the primary sibling
      }, options );

      var element = this.getElementByName( options.elementName );

      if ( options.namespace ) {
        element.removeAttributeNS( options.namespace, attribute );
      }
      else {
        element.removeAttribute( attribute );
      }
    },

    /**
     * Remove the given attribute from all peer elements
     * @public (scenery-internal)
     * @param {string} attribute
     */
    removeAttributeFromAllElements: function( attribute ) {
      assert && assert( typeof attribute === 'string' );
      this._primarySibling && this._primarySibling.removeAttribute( attribute );
      this._labelSibling && this._labelSibling.removeAttribute( attribute );
      this._descriptionSibling && this._descriptionSibling.removeAttribute( attribute );
      this._containerParent && this._containerParent.removeAttribute( attribute );
    },

    /**
     * Set either association attribute (aria-labelledby/describedby) on one of this peer's Elements
     * @public (scenery-internal)
     * @param {string} attribute - either aria-labelledby or aria-describedby
     * @param {Object} associationObject - see addAriaLabelledbyAssociation() for schema
     */
    setAssociationAttribute: function( attribute, associationObject ) {
      assert && assert( attribute === 'aria-labelledby' || attribute === 'aria-describedby',
        'unsupported attribute for setting with association object: ' + attribute );
      assert && AccessibilityUtil.validateAssociationObject( associationObject );

      var otherNodeAccessibleInstances = associationObject.otherNode.getAccessibleInstances();

      // If the other node hasn't been added to the scene graph yet, it won't have any accessible instances, so no op.
      // This will be recalculated when that node is added to the scene graph
      if ( otherNodeAccessibleInstances.length > 0 ) {

        // We are just using the first AccessibleInstance for simplicity, but it is OK because the accessible
        // content for all AccessibleInstances will be the same, so the Accessible Names (in the browser's
        // accessibility tree) of elements that are referenced by the attribute value id will all have the same content
        var firstAccessibleInstance = otherNodeAccessibleInstances[ 0 ];

        // Handle a case where you are associating to yourself, and the peer has not been constructed yet.
        if ( firstAccessibleInstance === this.accessibleInstance ) {
          firstAccessibleInstance.peer = this;
        }

        assert && assert( firstAccessibleInstance.peer, 'peer should exist' );

        // we can use the same element's id to update all of this Node's peers
        var otherPeerElement = firstAccessibleInstance.peer.getElementByName( associationObject.otherElementName );

        var element = this.getElementByName( associationObject.thisElementName );

        // to support any option order, no-op if the peer element has not been created yet.
        if ( element && otherPeerElement ) {

          // only update associations if the requested peer element has been created
          // NOTE: in the future, we would like to verify that the association exists but can't do that yet because
          // we have to support cases where we set label association prior to setting the sibling/parent tagName
          var previousAttributeValue = element.getAttribute( attribute ) || '';
          assert && assert( typeof previousAttributeValue === 'string' );

          var newAttributeValue = [ previousAttributeValue.trim(), otherPeerElement.id ].join( ' ' ).trim();

          // add the id from the new association to the value of the HTMLElement's attribute.
          this.setAttributeToElement( attribute, newAttributeValue, {
            elementName: associationObject.thisElementName
          } );
        }
      }
    },

    /**
     * The contentElement will either be a label or description element. The contentElement will be sorted relative to
     * the primarySibling. Its placement will also depend on whether or not this node wants to append this element,
     * see setAppendLabel() and setAppendDescription(). By default, the "content" element will be placed before the
     * primarySibling.
     * @private
     *
     * @param {HTMLElement} contentElement
     * @param {boolean} appendElement
     */
    arrangeContentElement: function( contentElement, appendElement ) {

      // if there is a containerParent
      if ( this.topLevelElements[ 0 ] === this._containerParent ) {
        assert && assert( this.topLevelElements.length === 1 );

        if ( appendElement ) {
          this._containerParent.appendChild( contentElement );
        }
        else {
          this._containerParent.insertBefore( contentElement, this._primarySibling );
        }
      }

      // If there are multiple top level nodes
      else {

        // keep this.topLevelElements in sync
        arrayRemove( this.topLevelElements, contentElement );

        var indexOffset = appendElement ? 1 : 0;
        var indexOfContentElement = this.topLevelElements.indexOf( this._primarySibling ) + indexOffset;
        this.topLevelElements.splice( indexOfContentElement, 0, contentElement );
      }
    },

    /**
     * Is this peer hidden in the PDOM
     * @public
     *
     * @returns {boolean}
     */
    isVisible: function() {
      if ( assert ) {

        var visibleElements = 0;
        this.topLevelElements.forEach( function( element ) {

          // support property or attribute
          if ( !element.hidden && !element.hasAttribute( 'hidden' ) ) {
            visibleElements += 1;
          }
        } );
        assert( this.visible ? visibleElements === this.topLevelElements.length : visibleElements === 0,
          'some of the peer\'s elements are visible and some are not' );

      }
      return this.visible === null ? true : this.visible; // default to true if visibility hasn't been set yet.
    },

    /**
     * Set whether or not the peer is visible in the PDOM
     * @public
     *
     * @param {boolean} visible
     */
    setVisible: function( visible ) {
      assert && assert( typeof visible === 'boolean' );
      if ( this.visible !== visible ) {

        this.visible = visible;
        for ( var i = 0; i < this.topLevelElements.length; i++ ) {
          var element = this.topLevelElements[ i ];
          if ( visible ) {
            element.removeAttribute( 'hidden' );
          }
          else {
            element.setAttribute( 'hidden', '' );
          }
        }

        // invalidate CSS transforms because when 'hidden' the content will have no dimensions in the viewport, see 
        // positionElements
        this.invalidateCSSPositioning();
      }
    },

    /**
     * Returns if this peer is focused. A peer is focused if its primarySibling is focused.
     * @public (scenery-internal)
     * @returns {boolean}
     */
    isFocused: function() {
      return document.activeElement === this._primarySibling;
    },

    /**
     * Focus the primary sibling of the peer.
     * @public (scenery-internal)
     */
    focus: function() {
      assert && assert( this._primarySibling, 'must have a primary sibling to focus' );
      this._primarySibling.focus();
    },

    /**
     * Blur the primary sibling of the peer.
     * @public (scenery-internal)
     */
    blur: function() {
      assert && assert( this._primarySibling, 'must have a primary sibling to blur' );
      this._primarySibling.blur();
    },

    /**
     * Responsible for setting the content for the label sibling
     * @public (scenery-internal)
     * @param {string} content - the content for the label sibling.
     */
    setLabelSiblingContent: function( content ) {
      assert && assert( typeof content === 'string', 'incorrect label content type' );

      // no-op to support any option order
      if ( !this._labelSibling ) {
        return;
      }

      AccessibilityUtil.setTextContent( this._labelSibling, content );

      // if the label element happens to be a 'label', associate with 'for' attribute
      // REVIEW: Should we check _labelTagName directly? Or use a behavior-like strategy for this?
      // ZEPUMPH: perhaps implemented with https://github.com/phetsims/scenery/issues/867
      if ( this._labelSibling.tagName.toUpperCase() === LABEL_TAG ) {
        this._labelSibling.setAttribute( 'for', this._primarySibling.id );
      }
    },

    /**
     * Responsible for setting the content for the description sibling
     * @public (scenery-internal)
     * @param {string} content - the content for the description sibling.
     */
    setDescriptionSiblingContent: function( content ) {
      assert && assert( typeof content === 'string', 'incorrect description content type' );

      // no-op to support any option order
      if ( !this._descriptionSibling ) {
        return;
      }
      AccessibilityUtil.setTextContent( this._descriptionSibling, content );
    },

    /**
     * Responsible for setting the content for the primary sibling
     * @public (scenery-internal)
     * @param {string} content - the content for the primary sibling.
     */
    setPrimarySiblingContent: function( content ) {
      assert && assert( typeof content === 'string', 'incorrect inner content type' );
      assert && assert( this.accessibleInstance.children.length === 0, 'descendants exist with accessible content, innerContent cannot be used' );
      assert && assert( AccessibilityUtil.tagNameSupportsContent( this._primarySibling.tagName ),
        'tagName: ' + this._tagName + ' does not support inner content' );

      // no-op to support any option order
      if ( !this._primarySibling ) {
        return;
      }
      AccessibilityUtil.setTextContent( this._primarySibling, content );
    },

    /**
     * Mark that this AccessiblePeer has a transform that needs to be updated in the next animation frame. Does nothing
     * if the transform has already been marked as dirty.
     * 
     * @private
     */
    invalidateCSSPositioning: function() {
      if ( !this.positionDirty ) {

        // mar that this instance needs to be updated
        this.positionDirty = true;

        // mark all ancestors to indicate that this instance will require an update to CSS transforms, so that we
        // can find this AccessiblePeer in Display.updateDisplay
        var parent = this.accessibleInstance.parent;
        while ( parent ) {
          parent.peer.descendantPositionDirty = true;
          parent = parent.parent;
        }
      }
    },

    /**
     * Update the CSS positioning of the primary and label siblings. This is important for supporting accessibility on
     * mobile devices. Some AT will send fake pointer events to the browser at the center of the client bounding
     * rectangle of the HTML element. A transformation matrix is calculated that will transform the position and
     * dimension of the HTML element in pixels to the global coordinate frame. This matrix is used to transform bounds
     * of the HTML element (before any other transforms). The transformed bounds are used to set the left, top, width,
     * and height of the element with CSS attributes.
     * 
     * Initially, we tried to set the CSS transformations on elements directly through the transform attribute. While
     * this worked for basic input, the VoiceOver feature of tapping the screen to focus elements did not work because
     * the VoiceOver "touch area" for this was a small box around the top left corner of the element. It is not clear
     * why this is the case.
     *
     * See AccessibilityUtil SceneryStyle for the rest of the CSS attributes that are used for positioning elements
     * on top of the scenery Display correctly, and without impacting the rest of scenery input. Notes were taken in
     * https://github.com/phetsims/scenery/issues/852, see that issue for additional information.
     * 
     * @public (scenery-internal)
     */
    positionElements: function() {
      assert && assert( window.phet && phet.chipper.queryParameters.mobileA11yTest, 'should only be hit when testing' );
      assert && assert( this.primarySibling, 'a primary sibling should be defined to receive a transform' );

      // CSS transformation only needs to be applied if the node is focusable - otherwise, the element will be found
      // by gesture navigation with the virtual cursor. Bounds for non-focusable elements in the Viewport don't need to
      // be accurate because the AT doesn't need send events to them.
      if ( this.node.focusable ) {

        var localBounds = this.node.localBounds;

        if ( localBounds.isFinite() ) {
          var localToGlobalMatrix = this.node.getLocalToGlobalMatrix();
          var globalBounds = localBounds.transformed( localToGlobalMatrix );
          var nodeScaleVector = this.node.getScaleVector();

          var primaryBounds = getClientBounds( this.primarySibling );
          var primaryWidth = primaryBounds.width;
          var primaryHeight = primaryBounds.height;

          if ( primaryWidth > 0 && primaryHeight > 0 ) {
            siblingScratchBounds.setMinMax( 0, 0, primaryWidth, primaryHeight );
            
            // calculate the matrix that would transform the sibling into the global coordinate frame, and set as bounds
            // so that we can use it to set the dimensions with css
            var primaryMatrix = getCSSMatrix( this.primarySibling, primaryWidth, primaryHeight, globalBounds, nodeScaleVector );
            siblingScratchBounds.transform( primaryMatrix );

            // apply CSS
            setClientBounds( this.primarySibling, siblingScratchBounds );
          }

          if ( this.labelSibling ) {

            // If there is a label sibling, it needs to be transformed as well because VoiceOver will include its
            // bounding rectangle in its calculation to determine where to send the fake pointer event after a click
            // gesture. However, if the label overlaps the focusable element, the element becomes un-touchable with
            // VO touch navigation. So we add an extra transform to shift the label out of the way This is a workaround,
            // but other CSS attributes like zIndex, visibility, hidden, and other things haven't been able to get this
            // to work otherwise.
            var labelBounds = getClientBounds( this.labelSibling );
            var labelWidth = labelBounds.width;
            var labelHeight = labelBounds.height;

            if ( labelHeight > 0 && labelWidth > 0 ) {

              // calculate the matrix that would transform the label and shift it out of the way
              var labelMatrix = getCSSMatrix( this.labelSibling, labelWidth, labelHeight, globalBounds, nodeScaleVector );
              labelTranslationMatrix.setToTranslation( labelWidth / 2, labelHeight );
              labelMatrix.multiplyMatrix( labelTranslationMatrix ).multiplyMatrix( LABEL_SCALING_MATRIX );

              // transform scratch bounds that will position the element
              siblingScratchBounds.setMinMax( 0, 0, labelWidth, labelHeight );
              siblingScratchBounds.transform( labelMatrix );

              // apply CSS
              setClientBounds( this.labelSibling, siblingScratchBounds );
            }
          }
        }
      }
      else {

        // otherwise, just make sure the element is off screen (but doesn't impact other transformations)
        AccessibilityUtil.hideElement( this.primarySibling );
        this.labelSibling && AccessibilityUtil.hideElement( this.labelSibling );
      }
    },

    /**
     * Removes external references from this peer, and places it in the pool.
     * @public (scenery-internal)
     */
    dispose: function() {
      this.disposed = true;

      // remove focus if the disposed peer currently has a focus highlight
      if ( scenery.Display.focus &&
           scenery.Display.focus.trail &&
           scenery.Display.focus.trail.equals( this.trail ) ) {

        scenery.Display.focus = null;
      }

      // remove listeners
      this._primarySibling.removeEventListener( 'blur', this.blurEventListener );
      this._primarySibling.removeEventListener( 'focus', this.focusEventListener );
      this._primarySibling.removeEventListener( 'pointerdown', this.pointerDownListener );
      this.transformTracker.removeListener( this.transformListener );
      this._primaryObserver.disconnect();

      // zero-out references
      this.accessibleInstance = null;
      this.node = null;
      this.display = null;
      this.trail = null;
      this._primarySibling = null;
      this._labelSibling = null;
      this._descriptionSibling = null;
      this._containerParent = null;

      // for now
      this.freeToPool();
    }
  }, {

    // @public {string} - specifies valid associations between related AccessiblePeers in the DOM
    PRIMARY_SIBLING: PRIMARY_SIBLING, // associate with all accessible content related to this peer
    LABEL_SIBLING: LABEL_SIBLING, // associate with just the label content of this peer
    DESCRIPTION_SIBLING: DESCRIPTION_SIBLING, // associate with just the description content of this peer
    CONTAINER_PARENT: CONTAINER_PARENT // associate with everything under the container parent of this peer
  } );

  // Set up pooling
  Poolable.mixInto( AccessiblePeer, {
    initalize: AccessiblePeer.prototype.initializeAccessiblePeer
  } );

  //--------------------------------------------------------------------------
  // Helper functions
  //--------------------------------------------------------------------------

  /**
   * Get a matrix that can be used as the CSS transform for elements in the DOM. This matrix will an HTML element
   * dimensions in pixels to the global coordinate frame.
   * 
   * @param  {HTMLElement} element - the element to receive the CSS transform
   * @param  {number} clientWidth - width of the element to transform in pixels
   * @param  {number} clientHeight - height of the element to transform in pixels
   * @param  {Bounds2} globalBounds - Bounds of the AccessiblePeer's node in the global coordinate frame.
   * @param  {Vector2} scaleVector - the scale magnitude Vector for the Node.
   * @return {Matrix3}
   */
  function getCSSMatrix( element, clientWidth, clientHeight, globalBounds, scaleVector ) {

    // inefficient version, can potentially combine later to not create extra matrices that aren't used
    // the translation matrix for the node's bounds in its local coordinate frame
    globalNodeTranslationMatrix.setToTranslation( globalBounds.minX, globalBounds.minY );

    // scale matrix for "client" HTML element, scale to make the HTML element's DOM bounds match the
    // local bounds of the node
    globalToClientScaleMatrix.setToScale( globalBounds.width / clientWidth, globalBounds.height / clientHeight );
    nodeScaleMagnitudeMatrix.setToScale( scaleVector.x, scaleVector.y );

    // combine these two in a single transformation matrix
    return globalNodeTranslationMatrix.multiplyMatrix( globalToClientScaleMatrix ).multiplyMatrix( nodeScaleMagnitudeMatrix );
  }

  /**
   * Gets an object with the width and height of an HTML element in pixels, prior to any scaling. clientWidth and
   * clientHeight are zero for elements with inline layout and elemetns without CSS. For those elements we fall back
   * to the boundingClientRect, which at that point will describe the dimensions of the element prior to scaling.
   * 
   * @param  {HTMLElement} siblingElement
   * @return {Object} - Returns an object with two entries, { width: {number}, height: {number} }
   */
  function getClientBounds( siblingElement ) {
    var clientWidth = siblingElement.clientWidth;
    var clientHeight = siblingElement.clientHeight;

    if ( clientWidth === 0 && clientHeight === 0 ) {
      clientWidth = siblingElement.getBoundingClientRect().width;
      clientHeight = siblingElement.getBoundingClientRect().height;
    }

    return { width: clientWidth, height: clientHeight };
  }

  /**
   * Set the bounds of the sibling element in the view port in pixels, using top, left, width, and height css.
   * The element must be styled with 'position: fixed', and an ancestor must have position: 'relative', so that
   * the dimensions of the sibling are relative to the parent.
   * 
   * @param {HTMLElement} siblingElement - the element to position
   * @param {Bounds2} bounds - desired bounds, in pixels
   */
  function setClientBounds( siblingElement, bounds ) {
    siblingElement.style.top = bounds.top + 'px';
    siblingElement.style.left = bounds.left + 'px';
    siblingElement.style.width = bounds.width + 'px';
    siblingElement.style.height = bounds.height + 'px';
  }

  return AccessiblePeer;
} );<|MERGE_RESOLUTION|>--- conflicted
+++ resolved
@@ -12,11 +12,8 @@
   'use strict';
 
   var AccessibilityUtil = require( 'SCENERY/accessibility/AccessibilityUtil' );
-<<<<<<< HEAD
   var Bounds2 = require( 'DOT/Bounds2' );
-=======
   var arrayRemove = require( 'PHET_CORE/arrayRemove' );
->>>>>>> 52372cf5
   var Focus = require( 'SCENERY/accessibility/Focus' );
   var inherit = require( 'PHET_CORE/inherit' );
   var Matrix3 = require( 'DOT/Matrix3' );
@@ -139,7 +136,6 @@
         // @private {HTMLElement} - The main element associated with this peer. If focusable, this is the element that gets
         // the focus. It also will contain any children.
         this._primarySibling = options.primarySibling;
-<<<<<<< HEAD
 
         // if testing mobile a11y, give the root primary sibling style attributes to support transforming the HTML'
         if ( window.phet && phet.chipper.queryParameters.mobileA11yTest ) {
@@ -159,8 +155,6 @@
       // the dom element in createPeer
       while ( this._containerParent && this._containerParent.hasChildNodes() ) {
         this._containerParent.removeChild( this._containerParent.lastChild );
-=======
->>>>>>> 52372cf5
       }
 
       // @private {TransformTracker} - update CSS bounds when transform of this node changes
