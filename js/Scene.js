--- conflicted
+++ resolved
@@ -112,100 +112,6 @@
     this.preferredSceneLayerType = options.preferredSceneLayerType;
     
     applyCSSHacks( $main, options );
-<<<<<<< HEAD
-    
-    // note, arguments to the functions are mutable. don't destroy them
-    this.sceneEventListener = {
-      markForLayerRefresh: function( args ) { // contains trail
-        sceneryLayerLog && sceneryLayerLog( 'Scene: marking layer refresh: ' + args.trail.toString() );
-        scene.markInterval( args.trail );
-      },
-      
-      markForInsertion: function( args ) { // contains parent, child, index, trail
-        var affectedTrail = args.trail.copy().addDescendant( args.child );
-        sceneryLayerLog && sceneryLayerLog( 'Scene: marking insertion: ' + affectedTrail.toString() );
-        scene.markInterval( affectedTrail );
-      },
-      
-      markForRemoval: function( args ) { // contains parent, child, index, trail
-        // mark the interval
-        var affectedTrail = args.trail.copy().addDescendant( args.child );
-        sceneryLayerLog && sceneryLayerLog( 'Scene: marking removal: ' + affectedTrail.toString() );
-        scene.markInterval( affectedTrail );
-        
-        // signal to the relevant layers to remove the specified trail while the trail is still valid.
-        // waiting until after the removal takes place would require more complicated code to properly handle the trails
-        affectedTrail.eachTrailUnder( function( trail ) {
-          if ( trail.isPainted() ) {
-            var trailId = trail.getUniqueId();
-            var layer = scene.layerLookup( trail );
-            
-            // store the trail's layer reference in the old map that will be cleared after stitching. we need a reference to properly handle situations
-            scene.oldTrailLayerMap[trailId] = layer;
-            
-            // and remove the trail now. TODO: can we do this removal later, since all oldTrailLayerMap nodes should essentially be removed?
-            scene.removeTrailFromLayer( trail, layer );
-          }
-        } );
-      },
-      
-      stitch: function( args ) { // contains match {Boolean}
-        sceneryLayerLog && sceneryLayerLog( 'Scene: stitch event, match:' + args.match );
-        scene.stitch( args.match );
-      },
-      
-      // TODO: consider adding direct node listeners for this instead from layers?
-      dirtyBounds: function( args ) { // contains node, bounds, trail
-        sceneryLayerLog && sceneryLayerLog( 'Scene: dirtyBounds ' +
-                                            'node:' + args.node.constructor.name +
-                                            ', trail:' + args.trail.toString() +
-                                            ', bounds:' + args.bounds.toString() );
-        
-        var trail = args.trail;
-        
-        // if there are no layers, no nodes would actually render, so don't do the lookup
-        if ( scene.layers.length ) {
-          _.each( scene.affectedLayers( trail ), function( layer ) {
-            layer.markDirtyRegion( args );
-          } );
-        }
-      },
-      
-      // TODO: consider adding direct node listeners for this instead from layers?
-      transform: function( args ) { // conatins node, type, matrix, trail
-        sceneryLayerLog && sceneryLayerLog( 'Scene: transform ' +
-                                            'node:' + args.node.constructor.name +
-                                            ', trail:' + args.trail.toString() );
-        
-        var trail = args.trail;
-        
-        if ( scene.layers.length ) {
-          _.each( scene.affectedLayers( trail ), function( layer ) {
-            sceneryLayerLog && sceneryLayerLog( 'transformChange on ' + layer.toString() );
-            layer.transformChange( args );
-          } );
-        }
-      },
-      
-      // TODO: consider adding direct node listeners for this instead from layers?
-      // called when a node's accuracy of bounds changes (is either accurate now, or not)
-      boundsAccuracy: function( args ) {
-        sceneryLayerLog && sceneryLayerLog( 'Scene: boundsAccuracy ' +
-                                            'node:' + args.node.constructor.name +
-                                            ', trail:' + args.trail.toString() );
-        
-        var trail = args.trail;
-        
-        if ( scene.layers.length ) {
-          _.each( scene.affectedLayers( trail ), function( layer ) {
-            sceneryLayerLog && sceneryLayerLog( 'boundsAccuracy on ' + layer.toString() );
-            layer.boundsAccuracy( args );
-          } );
-        }
-      }
-    };
-    
-    this.addEventListener( this.sceneEventListener );
 
     if ( options.accessible ) {
       this.accessibilityLayer = document.createElement( 'div' );
@@ -226,8 +132,6 @@
       this.focusRingSVGContainer.appendChild( this.focusRingPath );
       $main[0].appendChild( this.focusRingSVGContainer );
     }
-=======
->>>>>>> 9c402f6e
   };
   var Scene = scenery.Scene;
 
