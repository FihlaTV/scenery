--- conflicted
+++ resolved
@@ -423,15 +423,6 @@
       // handle a11y interrupt
       if ( this.a11yClickingProperty.value ) {
         this.interrupted = true;
-<<<<<<< HEAD
-        this.a11yClickingProperty.value = false;
-=======
-        
-        if ( timer.hasListener( this._a11yClickingTimeoutListener ) ) {
-          timer.clearTimeout( this._a11yClickingTimeoutListener );
-          this.a11yClickingProperty.value = false;
-        }
->>>>>>> acb21ba4
       }
       else if ( this.isPressed ) {
 
@@ -748,26 +739,7 @@
         // fire the callback from options
         this._releaseListener( event, this );
 
-<<<<<<< HEAD
         this.a11yClickingProperty.value = false;
-=======
-        // press or release listeners may have interrupted this click, if that is the case immediately indicate that
-        // clicking interaction is over
-        if ( this.interrupted ) {
-          this.a11yClickingProperty.value = false;
-        }
-        else {
-          // if we are already clicking, remove the previous timeout - this assumes that clearTimeout is a noop if the
-          // listener is no longer attached
-          timer.clearTimeout( this._a11yClickingTimeoutListener );
-
-          // now add the timeout back to start over, saving so that it can be removed later
-          var self = this;
-          this._a11yClickingTimeoutListener = timer.setTimeout( function() {
-            self.a11yClickingProperty.value = false;
-          }, this._a11yLooksPressedInterval );
-        }
->>>>>>> acb21ba4
       }
     },
 
